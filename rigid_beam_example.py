--- conflicted
+++ resolved
@@ -2,8 +2,10 @@
 import numpy as np
 from chemistry import Species, Chemistry
 
-
 class FieldModel(Module):
+    """
+    This is the abstract base class for field models
+    """
     def __init__(self, owner: Simulation, input_data: dict):
         super().__init__(owner, input_data)
         self.mu0 = 4 * np.pi * 1e-7
@@ -41,19 +43,6 @@
         self.E[:,0] = self.solver.solve( self.mu0 * dJ[:,0] )
 
 
-class ConstantFieldModel(Module):
-    def __init__(self, owner: Simulation, input_data: dict):
-        super().__init__(owner, input_data)
-    
-        self.E = input_data["field_value"] + owner.grid.generate_field(1)
-
-    def exchange_resources(self):
-        self.publish_resource({"FieldModel:E": self.E})
-
-    def update(self):
-        pass
-        
-
 class PlasmaResponseModel(Module):
     """
     This is the abstract base class for plasma response models
@@ -64,6 +53,8 @@
         self.E = None
         
         self.update = self.forward_integrate
+        
+        
 
     def exchange_resources(self):
         self.publish_resource({"ResponseModel:J": self.J})
@@ -73,12 +64,8 @@
             print("adding E-field resource")
             self.E = resource["FieldModel:E"]
 
-    def forward_integrate(self):
+    def forward_integrate():
         pass
-<<<<<<< HEAD
-
-
-=======
 #
 class FluidSpecies:
     def __init__(self, species, immobile_species, owner, density=0, velocity=0, energy=0):
@@ -91,7 +78,6 @@
             self.energy   = self.density*energy*(1+owner.grid.generate_field(1))
         self.immobile_species = immobile_species        
         
->>>>>>> c84f19ed
 class ThermalFluidPlasma(Module):
     """
     This class handles the themal plasma (fluid-like) response that is used to 
@@ -106,34 +92,6 @@
         super().__init__(owner, input_data)
         self.J = self.owner.grid.generate_field(1)  # only Jz for now
         self.E = None
-<<<<<<< HEAD
-        #        
-        # We need to setup the chemistry and establish the initial conditions in the plasma
-        # fluid.  
-        #
-        #  Establish an instance to the Chemistry class and define some constants
-        #
-        self.echarge = 1.602E-19                     # magnitude of the electron charge in Coulombs
-        self.AMU     = 1.67377E-27                   # mass of 1 Atomic Mass Unit in kg
-
-        self.path_to_rates = input_data["RateFileList"]
-        self.initial_conditions = input_data["initial_conditions"]
-        #
-        #  The call to plasma_chemistry(list_of_rate_files) reads the establishes the plasma chemistry data structure 
-        #  and establishes a unique set of species for all of the reactions listed in the rate-equation file(s).  It also 
-        #  sets up a dictionary which tells the class which species are products and which are reactants for
-        #  each reaction in the file.
-        #
-
-        self.chem = Chem.Chemistry(self.path_to_rates)
-        self.species = self.chem.create_species()
-        self.update = self.forward_Euler
-        
-    def initialize(self):
-        self.set_initial_plasma_quantities()
-            
-    def set_initial_plasma_quantities(self):
-=======
 #        
 # We need to setup the chemistry and establish the initial conditions in the plasma
 # fluid.  
@@ -158,7 +116,6 @@
         self.set_initial_plasma_quantities(initial_conditions)
                     
     def set_initial_plasma_quantities(self, initial_conditions):
->>>>>>> c84f19ed
         """
         This function determines the shape and size of the grid and sets the 
         initial conditions for each specties accordingly. 
@@ -166,27 +123,6 @@
         initial_conditions   - a dictionary of species that have non-zero partial pressures at t=0
         
         """
-<<<<<<< HEAD
-        NLoschmidt = 2.686E25        # This is the number of molecules in an ideal gas at stp
-        pressure = self.initial_conditions['pressure']
-        velocity = self.initial_conditions['velocity']
-        erg = self.initial_conditions['energy']
-        initial_species = erg.keys()
-        
-        for species_name in self.species.keys():
-            if species_name in initial_species:
-                density = NLoschmidt*pressure[species_name]
-                V = velocity[species_name]
-                energy = erg[species_name]
-                self.species[species_name].density  = density  * (1 + self.owner.grid.generate_field(1))
-                self.species[species_name].velocity = V * (1 + self.owner.grid.generate_field(1))
-                self.species[species_name].energy   = energy * (1 + self.owner.grid.generate_field(1))
-                print ( '    initial conditions have been set for species', species_name )
-            else:
-                self.species[species_name].density  = self.owner.grid.generate_field(1)
-                self.species[species_name].velocity = self.owner.grid.generate_field(1)
-                self.species[species_name].energy   = self.owner.grid.generate_field(1)
-=======
         NLoschmidt = 2.686E25                        # This is the number of molecules in an ideal gas at stp
         IC_keys = initial_conditions.keys()
         self.Fluid = {}
@@ -210,7 +146,6 @@
                     self.Fluid[species]=FluidSpecies(species, immobile_species, self.owner, density, velocity, energy)
             else:
                 self.Fluid[species]=FluidSpecies(species, immobile_species, self.owner)
->>>>>>> c84f19ed
         return 
 
     def predictor_corrector(self):
@@ -371,27 +306,15 @@
     def set_current_for_time(self, time):
         self.J[:] = np.sin(np.pi*time/self.rise_time/2)**2 * self.profile        
 
-
 Module.add_module_to_library("FieldModel", FieldModel)
-Module.add_module_to_library("ConstantFieldModel", ConstantFieldModel)
 Module.add_module_to_library("ThermalFluidPlasma", ThermalFluidPlasma)
 Module.add_module_to_library("RigidBeamCurrentSource", RigidBeamCurrentSource)
 #
 #  Chemistry files
-RateFileList=['chemistry/N2_Rates_TT.txt']
+RateFileList=['N:\\Codes\\turbopy\\chemistry\\N2_Rates_TT.txt']
 # Initial Conditions:
 #       All species that do not have a non-zero partial pressure at t=0 will be set to zero
 #
-<<<<<<< HEAD
-initial_conditions={"pressure":{"N2(X1)":1.0/760,"e":1e-5*1.0/760},
-                    "velocity":{"N2(X1)":0.0,    "e":0.0},
-                    "energy":{     "N2(X1)":1.0/40.,"e":0.1}  }
-                    
-end_time = 30.E-9
-dt = 1.0E-9
-number_of_steps = int(end_time/dt)
-N_grid = 3
-=======
 
 initial_conditions={     'e':{'pressure':1e-5*1.0/760,'velocity':0.0,'energy':0.1},
                      'N2(X1)':{'pressure':1.0/760,'velocity':0.0,'energy':1.0/40.0}
@@ -402,22 +325,21 @@
 number_of_steps = int(end_time/dt)
 number_of_steps = 1
 N_grid = 8
->>>>>>> c84f19ed
 
 sim_config = {"Modules": [
-        {"name": "ConstantFieldModel",
-             "field_value": 1e4,
+        {"name": "FieldModel",
+             "solver": "PoissonSolver1DRadial",
          },
         {"name": "ThermalFluidPlasma",
         "RateFileList":RateFileList,
         "initial_conditions":initial_conditions
          },
-#         {"name": "RigidBeamCurrentSource",
-#              "peak_current": 1.0e5,
-#              "beam_radius": 0.05,
-#              "rise_time": 30.0e-9,
-#              "profile": "uniform",
-#          },
+        {"name": "RigidBeamCurrentSource",
+             "peak_current": 1.0e5,
+             "beam_radius": 0.05,
+             "rise_time": 30.0e-9,
+             "profile": "uniform",
+         },
     ],
     "Diagnostics": [
         {"type": "field",
@@ -426,50 +348,18 @@
              "filename": "Efield.csv",
              "component": 0,
          },
-#         {"type": "field",
-#              "field": "CurrentSource:J",
-#              "output": "csv",
-#              "filename": "BeamCurrent.csv",
-#              "component": 0,
-#          },
+        {"type": "field",
+             "field": "CurrentSource:J",
+             "output": "csv",
+             "filename": "BeamCurrent.csv",
+             "component": 0,
+         },
         {"type": "field",
              "field": "ResponseModel:J",
              "output": "csv",
              "filename": "PlasmaCurrent.csv",
              "component": 0,
          },
-<<<<<<< HEAD
-#         {"type": "field",
-#              "field": "ElectronEnergy",
-#              "output": "csv",
-#              "filename": "ElectronEnergy.csv",
-#              "component": 0,
-#          },
-#         {"type": "field",
-#              "field": "ElectronVelocity",
-#              "output": "csv",
-#              "filename": "ElectronVelocity.csv",
-#              "component": 0,
-#          },
-        {"type": "field",
-             "field": "ElectronDensity",
-             "output": "csv",
-             "filename": "ElectronDensity.csv",
-             "component": 0,
-         },
-#         {"type": "field",
-#              "field": "GasDensity",
-#              "output": "csv",
-#              "filename": "GasDensity.csv",
-#              "component": 0,
-#          },
-#         {"type": "field",
-#              "field": "MomentumTransfer",
-#              "output": "csv",
-#              "filename": "nuM.csv",
-#              "component": 0,
-#          },
-=======
         # {"type": "field",
         #      "field": "ElectronEnergy",
         #      "output": "csv",
@@ -500,7 +390,6 @@
         #      "filename": "nuM.csv",
         #      "component": 0,
         #  },
->>>>>>> c84f19ed
             {"type": "grid"},
     ],
     "Tools": [
