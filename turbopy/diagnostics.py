--- conflicted
+++ resolved
@@ -11,8 +11,7 @@
 from .core import Diagnostic, Simulation
 
 
-<<<<<<< HEAD
-class CSVDiagnosticOutput:
+class CSVOutputUtility:
     """Comma separated value (CSV) diagnostic output helper class
 
     Provides routines for writing data to a file in CSV format. This
@@ -36,9 +35,6 @@
     buffer_index: int
         Position in buffer.
     """
-=======
-class CSVOutputUtility:
->>>>>>> b72b192f
     def __init__(self, filename, diagnostic_size):
         self.filename = filename
         self.buffer = np.zeros(diagnostic_size)
